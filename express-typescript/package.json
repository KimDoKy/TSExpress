--- conflicted
+++ resolved
@@ -32,11 +32,7 @@
     "concurrently": "^7.3.0",
     "jest": "^28.1.3",
     "nodemon": "^2.0.19",
-<<<<<<< HEAD
     "ts-jest": "^26.4.4",
-=======
-    "ts-jest": "^28.0.8",
->>>>>>> a76d76aa
     "ts-node": "^10.9.1",
     "typescript": "^4.7.4"
   },
